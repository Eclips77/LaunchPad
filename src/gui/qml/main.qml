import QtQuick
import QtQuick.Controls
import QtQuick.Layouts
import "."

ApplicationWindow {
    id: window
    width: 1280
    height: 800
    visible: true
    title: "LaunchPad"
    property bool darkMode: true
    readonly property var store: projectStore

    QtObject {
        id: theme
        property color background: window.darkMode ? "#0f172a" : "#f8fafc"
        property color surface: window.darkMode ? "#1e293b" : "#ffffff"
        property color surfaceVariant: window.darkMode ? "#14213b" : "#e2e8f0"
        property color elevated: window.darkMode ? "#1b253d" : "#ffffff"
        property color textPrimary: window.darkMode ? "#f8fafc" : "#0f172a"
        property color textSecondary: window.darkMode ? "#cbd5f5" : "#475569"
        property color muted: window.darkMode ? "#94a3b8" : "#64748b"
        property color border: window.darkMode ? "#24334f" : "#cbd5f5"
        property color accent: "#6366f1"
        property color success: "#22c55e"
        property color warning: "#f97316"
        property color danger: "#ef4444"
    }

    color: theme.background

    function statusColor(status) {
        if (!status)
            return theme.muted
        var lowered = status.toLowerCase()
        if (lowered.indexOf("run") !== -1 || lowered.indexOf("ready") !== -1 || lowered.indexOf("healthy") !== -1)
            return theme.success
        if (lowered.indexOf("fail") !== -1 || lowered.indexOf("error") !== -1)
            return theme.danger
        if (lowered.indexOf("pause") !== -1 || lowered.indexOf("stop") !== -1)
            return theme.warning
        return theme.accent
    }

<<<<<<< HEAD
    ListModel {
        id: projectListModel
    }

    property var projectDetails: ({})

=======
>>>>>>> 2946d228
    property var tagOptions: []

    function indexOfProject(key) {
        if (!projectListModel)
            return -1
        for (var i = 0; i < projectListModel.count; ++i) {
            var item = projectListModel.get(i)
            if (item.key === key)
                return i
        }
        return -1
    }

    function updateOverviewRow(index, overview) {
        if (!projectListModel || index < 0 || !overview)
            return
        var fields = Object.keys(overview)
        for (var i = 0; i < fields.length; ++i)
            projectListModel.setProperty(index, fields[i], overview[fields[i]])
    }

    function applyProjectUpdate(detail, overview) {
        if (!detail || !detail.key)
            return
        var summary = overview
        if (!summary && typeof projectLauncher !== "undefined" && projectLauncher.project_overview_for)
            summary = projectLauncher.project_overview_for(detail.key)
        var index = indexOfProject(detail.key)
        if (index !== -1 && summary)
            updateOverviewRow(index, summary)
        var next = {}
        for (var key in projectDetails)
            next[key] = projectDetails[key]
        next[detail.key] = detail
        projectDetails = next
        updateTagOptions()
    }

    function loadProjects() {
        if (typeof projectLauncher === "undefined")
            return
        var overview = projectLauncher.project_overview()
        projectListModel.clear()
        if (overview) {
            for (var i = 0; i < overview.length; ++i)
                projectListModel.append(overview[i])
        }
        var details = projectLauncher.project_details()
        projectDetails = details ? details : ({})
        updateTagOptions()
    }

    function updateTagOptions() {
        if (!projectModel)
            return
        var seen = {}
<<<<<<< HEAD
        for (var i = 0; i < projectListModel.count; ++i) {
            var entry = projectListModel.get(i)
            var tagText = entry && entry.tags ? entry.tags : ""
            var tags = tagText.split(",")
=======
        for (var i = 0; i < projectModel.count; ++i) {
            var project = projectModel.get(i)
            if (!project || !project.tags)
                continue
            var tags = project.tags.split(',')
>>>>>>> 2946d228
            for (var j = 0; j < tags.length; ++j) {
                var tag = tags[j].trim()
                if (tag.length)
                    seen[tag] = true
            }
        }
        var list = []
        for (var key in seen)
            list.push(key)
        list.sort()
        tagOptions = list
    }

<<<<<<< HEAD
    Component.onCompleted: loadProjects()
=======
    Connections {
        target: projectModel
        function onDataChanged() { window.updateTagOptions() }
        function onModelReset() { window.updateTagOptions() }
        function onRowsInserted() { window.updateTagOptions() }
        function onRowsRemoved() { window.updateTagOptions() }
    }

    Component.onCompleted: updateTagOptions()
>>>>>>> 2946d228

    header: ToolBar {
        padding: 12
        contentHeight: implicitHeight
        background: Rectangle {
            color: Qt.rgba(0, 0, 0, 0)
        }
        RowLayout {
            anchors.fill: parent
            spacing: 12

            Label {
                text: "LaunchPad"
                font.pixelSize: 24
                font.bold: true
                color: theme.textPrimary
                Layout.alignment: Qt.AlignVCenter
            }

            Label {
                text: "One-click project command center"
                color: theme.textSecondary
                Layout.alignment: Qt.AlignVCenter
            }

            Item { Layout.fillWidth: true }

            ToolButton {
                text: window.darkMode ? "☀️ Light" : "🌙 Dark"
                onClicked: window.darkMode = !window.darkMode
                padding: 8
            }
        }
    }

    StackView {
        id: stackView
        anchors.fill: parent
        anchors.topMargin: header.height
        initialItem: homeComponent
    }

    Component {
        id: homeComponent
        HomeScreen {
            theme: theme
            projectsModel: window.store ? window.store.projectsModel : null
            tagOptions: window.store ? window.store.tagOptions : []
            projectDetails: window.store ? window.store.projectDetails : ({})
            onCreateProjectRequested: stackView.push(wizardComponent)
            onOpenProject: function(projectKey) {
                var details = window.store && window.store.projectDetails ? window.store.projectDetails[projectKey] : null
                if (!details)
                    details = { name: "Unknown", components: [] }

                stackView.push({ item: projectComponent, properties: { projectData: details } })
            }
            onShowGlobalDashboard: stackView.push(globalComponent)
            onToggleTheme: window.darkMode = !window.darkMode
            onProjectStateUpdated: window.applyProjectUpdate(projectDetail, overviewData)
        }
    }

    Component {
        id: wizardComponent
        ProjectWizard {
            theme: theme
            onCancelRequested: stackView.pop()
            onCompleted: function(summary) {
                stackView.pop()
                if (projectModel.addProject(summary)) {
                    window.updateTagOptions()
                    stackView.pop()
                } else {
                    console.warn("Failed to add project", summary)
                }
            }
        }
    }

    Component {
        id: projectComponent
        ProjectDashboard {
            theme: theme
            onBackRequested: stackView.pop()
            onProjectStateUpdated: window.applyProjectUpdate(projectDetail, overviewData)
        }
    }

    Component {
        id: globalComponent
        GlobalDashboard {
            theme: theme
            projectsModel: window.store ? window.store.projectsModel : null
            projectDetails: window.store ? window.store.projectDetails : ({})
            onBackRequested: stackView.pop()
            onOpenProject: function(projectKey) {
                var details = window.store && window.store.projectDetails ? window.store.projectDetails[projectKey] : null
                if (!details)
                    details = { name: "Unknown", components: [] }

                stackView.push({ item: projectComponent, properties: { projectData: details } })
            }
        }
    }
}<|MERGE_RESOLUTION|>--- conflicted
+++ resolved
@@ -43,15 +43,12 @@
         return theme.accent
     }
 
-<<<<<<< HEAD
     ListModel {
         id: projectListModel
     }
 
     property var projectDetails: ({})
 
-=======
->>>>>>> 2946d228
     property var tagOptions: []
 
     function indexOfProject(key) {
@@ -108,18 +105,11 @@
         if (!projectModel)
             return
         var seen = {}
-<<<<<<< HEAD
         for (var i = 0; i < projectListModel.count; ++i) {
             var entry = projectListModel.get(i)
             var tagText = entry && entry.tags ? entry.tags : ""
             var tags = tagText.split(",")
-=======
-        for (var i = 0; i < projectModel.count; ++i) {
-            var project = projectModel.get(i)
-            if (!project || !project.tags)
-                continue
-            var tags = project.tags.split(',')
->>>>>>> 2946d228
+
             for (var j = 0; j < tags.length; ++j) {
                 var tag = tags[j].trim()
                 if (tag.length)
@@ -133,9 +123,7 @@
         tagOptions = list
     }
 
-<<<<<<< HEAD
     Component.onCompleted: loadProjects()
-=======
     Connections {
         target: projectModel
         function onDataChanged() { window.updateTagOptions() }
@@ -143,9 +131,6 @@
         function onRowsInserted() { window.updateTagOptions() }
         function onRowsRemoved() { window.updateTagOptions() }
     }
-
-    Component.onCompleted: updateTagOptions()
->>>>>>> 2946d228
 
     header: ToolBar {
         padding: 12
