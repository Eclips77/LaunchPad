--- conflicted
+++ resolved
@@ -1,19 +1,12 @@
 import os
 import sys
-<<<<<<< HEAD
-
 from PySide6.QtGui import QGuiApplication
 from PySide6.QtQml import QQmlApplicationEngine
 
 from core.launcher import LaunchService
-=======
-from PySide6.QtGui import QGuiApplication
-from PySide6.QtQml import QQmlApplicationEngine
-
 from core.database import ProjectDatabase
 from gui.project_store import ProjectStore
 from gui import ProjectListModel
->>>>>>> 2946d228
 
 if __name__ == "__main__":
     # Set the QtQuick Controls style
@@ -25,17 +18,14 @@
     model = ProjectListModel(database)
 
     engine = QQmlApplicationEngine()
-<<<<<<< HEAD
     context = engine.rootContext()
     launch_service = LaunchService()
     context.setContextProperty("projectLauncher", launch_service)
-=======
     engine.rootContext().setContextProperty("projectModel", model)
 
     database = ProjectDatabase()
     project_store = ProjectStore(database=database)
     engine.rootContext().setContextProperty("projectStore", project_store)
->>>>>>> 2946d228
 
     # Construct the absolute path to the main QML file
     qml_file = os.path.join(os.path.dirname(__file__), "gui", "qml", "main.qml")
