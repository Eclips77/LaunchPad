--- conflicted
+++ resolved
@@ -1,18 +1,11 @@
 import os
-<<<<<<< HEAD
 import sys
-=======
->>>>>>> 6cbf8c92
-
 from PySide6.QtGui import QGuiApplication
 from PySide6.QtQml import QQmlApplicationEngine
 
 from core.database import ProjectDatabase
-<<<<<<< HEAD
 from gui.project_store import ProjectStore
-=======
 from gui import ProjectListModel
->>>>>>> 6cbf8c92
 
 if __name__ == "__main__":
     # Set the QtQuick Controls style
